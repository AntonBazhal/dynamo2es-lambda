'use strict';

const _ = require('lodash');
const aeclient = require('aws-elasticsearch-client');
const lambdaHandler = require('lambda-handler-as-promised');
const marshaler = require('dynamodb-marshaler');
const promiseRetry = require('promise-retry');

const errors = require('./errors');
const schemas = require('./schemas');
const utils = require('./utils');

const DEFAULT_RETRY_COUNT = 0;

module.exports = function(options) {
  options = options || {}; // eslint-disable-line no-param-reassign

  utils.validate(options, schemas.HANDLER_OPTIONS);

  const elasticsearchOpts = options.elasticsearch || options.es || {};
  const bulkOpts = elasticsearchOpts.bulk || {};

  const esclient = aeclient.create(_.omit(elasticsearchOpts, 'bulk'));

  const separator = _.has(options, 'separator') ? options.separator : '.';
  const retryOptions = _.assign({ retries: DEFAULT_RETRY_COUNT }, options.retryOptions);
  const indexPrefix = options.indexPrefix || '';

  const handler = lambdaHandler((event, context) => {
    return Promise.resolve().then(() => {
      if (options.beforeHook) {
        options.beforeHook(event, context);
      }

      utils.validate(event, schemas.EVENT, { allowUnknown: true });

      const parsedEvent = event.Records.reduce((acc, record) => {
        try {
          const parsedRecord = marshaler.toJS({
            NewImage: { M: record.dynamodb.NewImage || {} },
            OldImage: { M: record.dynamodb.OldImage || {} },
            Keys: { M: record.dynamodb.Keys }
          });

          const id = options.idField
            ? utils.assembleField(parsedRecord, options.idField, separator)
            : utils.assembleField(parsedRecord, _.keys(parsedRecord.Keys), separator);

          const actionDescriptionObj = {
            _index: options.index
              || `${indexPrefix}${utils.assembleField(parsedRecord, options.indexField, separator)}`,
            _type: options.type
              || utils.assembleField(parsedRecord, options.typeField, separator),
            _id: id
          };

          if (options.parentField) {
            actionDescriptionObj.parent = utils.getField(parsedRecord, options.parentField);
          }

          if (options.versionField) {
            const version = utils.getField(parsedRecord, options.versionField);
            utils.validate(version, schemas.VERSION.label(options.versionField));
            actionDescriptionObj.version = version;
            actionDescriptionObj.versionType = 'external';
          }

          let doc = options.pickFields
            ? _.pick(parsedRecord.NewImage, options.pickFields)
            : parsedRecord.NewImage;

          if (options.transformRecordHook) {
            doc = options.transformRecordHook(doc);

            if (!doc) {
              throw new Error('transformRecordHook must return an object');
            }
          }

          let action;
          switch (record.eventName) {
            case 'INSERT':
            case 'MODIFY':
              action = { [options.upsert ? 'update' : 'index']: actionDescriptionObj };
              acc.actions.push(action);
<<<<<<< HEAD
              if (options.upsert) {
=======
              if(options.upsert){
>>>>>>> 627da4b1
                acc.actions.push({
                  doc,
                  doc_as_upsert: true
                });
              } else acc.actions.push(doc);
              break;

            case 'REMOVE':
              if (_.has(actionDescriptionObj, 'version')) {
                actionDescriptionObj.version++;
              }
              action = { delete: actionDescriptionObj };
              acc.actions.push(action);
              break;

            default:
              throw new errors.UnknownEventNameError(record);
          }

          acc.meta.push({
            event: _.assign(
              {},
              record,
              {
                dynamodb: _.assign({}, record.dynamodb, parsedRecord)
              }
            ),
            action,
            document: doc
          });
        } catch (err) {
          if (options.recordErrorHook) {
            options.recordErrorHook(event, context, err);
          } else {
            throw err;
          }
        }

        return acc;
      }, { actions: [], meta: [] });

      if (parsedEvent.actions.length === 0) {
        return {
          result: {
            took: 0,
            errors: false,
            items: []
          },
          meta: parsedEvent.meta
        };
      }

      return promiseRetry(retry => {
        return esclient
          .bulk(_.defaults({ body: parsedEvent.actions }, bulkOpts))
          .then(result => {
            return {
              result,
              meta: parsedEvent.meta
            };
          })
          .catch(retry);
      }, retryOptions);
    })
    .then(result => {
      if (options.afterHook) {
        return Promise.resolve()
          .then(() => options.afterHook(event, context, result.result, result.meta))
          .then(hookResult => {
            return hookResult !== undefined ? hookResult : result.result;
          });
      }
      return result.result;
    })
    .catch(err => {
      if (options.errorHook) {
        return options.errorHook(event, context, err);
      }
      throw err;
    });
  });

  handler.CLIENT = esclient;
  return handler;
};<|MERGE_RESOLUTION|>--- conflicted
+++ resolved
@@ -83,15 +83,8 @@
             case 'MODIFY':
               action = { [options.upsert ? 'update' : 'index']: actionDescriptionObj };
               acc.actions.push(action);
-<<<<<<< HEAD
               if (options.upsert) {
-=======
-              if(options.upsert){
->>>>>>> 627da4b1
-                acc.actions.push({
-                  doc,
-                  doc_as_upsert: true
-                });
+                acc.actions.push({ doc, doc_as_upsert: true });
               } else acc.actions.push(doc);
               break;
 
